<?php namespace Database\Query\Grammars;

use Traversable;
use Database\Query\Builder;
use Database\Query\Expression;

class Grammar
{

    const DATE_SQL = 'Y-m-d H:i:s';
    /**
     * The components that make up a select clause.
     *
     * @var array
     */
    protected $selectComponents = array(
        'aggregate',
        'columns',
        'from',
        'joins',
        'wheres',
        'groups',
        'havings',
        'orders',
        'limit',
        'offset',
        'unions',
        'lock',
    );

    /**
     * The grammar table prefix.
     *
     * @var string
     */
    protected $tablePrefix = '';

    /**
     * Wrap an array of values.
     *
     * @param  array $values
     * @return array
     */
    public function wrapArray(array $values)
    {
        return array_map(array($this, 'wrap'), $values);
    }

    /**
     * Wrap a table in keyword identifiers.
     *
     * @param  string $table
     * @return string
     */
    public function wrapTable($table)
    {
        if ($this->isExpression($table)) return $this->getValue($table);

        return $this->wrap($this->tablePrefix . $table);
    }

    /**
     * Wrap a value in keyword identifiers.
     *
     * @param  string $value
     * @return string
     */
    public function wrap($value)
    {
        if ($this->isExpression($value)) return $this->getValue($value);

        // If the value being wrapped has a column alias we will need to separate out
        // the pieces so we can wrap each of the segments of the expression on it
        // own, and then joins them both back together with the "as" connector.
        if (strpos(strtolower($value), ' as ') !== false) {
            $segments = explode(' ', $value);

            return $this->wrap($segments[0]) . ' as ' . $this->wrap($segments[2]);
        }

        $wrapped = array();

        $segments = explode('.', $value);

        // If the value is not an aliased table expression, we'll just wrap it like
        // normal, so if there is more than one segment, we will wrap the first
        // segments as if it was a table and the rest as just regular values.
        foreach ($segments as $key => $segment) {
            if ($key == 0 && count($segments) > 1) {
                $wrapped[] = $this->wrapTable($segment);
            } else {
                $wrapped[] = $this->wrapValue($segment);
            }
        }

        return implode('.', $wrapped);
    }

    /**
     * Wrap a single string in keyword identifiers.
     *
     * @param  string $value
     * @return string
     */
    protected function wrapValue($value)
    {
        if ($value === '*') return $value;

        return '"' . str_replace('"', '""', $value) . '"';
    }

    /**
     * Convert an array of column names into a delimited string.
     *
     * @param  array $columns
     * @return string
     */
    public function columnize(array $columns)
    {
        return implode(', ', array_map(array($this, 'wrap'), $columns));
    }

    /**
     * Create query parameter place-holders for an array.
     *
     * @param  array $values
     * @return string
     */
    public function parameterize(array $values)
    {
        return implode(', ', array_map(array($this, 'parameter'), $values));
    }

    /**
     * Get the appropriate query parameter place-holder for a value.
     *
     * @param  mixed $value
     * @return string
     */
    public function parameter($value)
    {
        return $this->isExpression($value) ? $this->getValue($value) : '?';
    }

    /**
     * Get the value of a raw expression.
     *
     * @param  \Database\Query\Expression $expression
     * @return string
     */
    public function getValue(Expression $expression)
    {
        return $expression->getValue();
    }

    /**
     * Determine if the given value is a raw expression.
     *
     * @param  mixed $value
     * @return bool
     */
    public function isExpression($value)
    {
        return $value instanceof Expression;
    }

    /**
     * Get the format for database stored dates.
     *
     * @return string
     */
    public function getDateFormat()
    {
        return self::DATE_SQL;
    }

    /**
     * Get the grammar's table prefix.
     *
     * @return string
     */
    public function getTablePrefix()
    {
        return $this->tablePrefix;
    }

    /**
     * Set the grammar's table prefix.
     *
     * @param  string $prefix
     * @return $this
     */
    public function setTablePrefix($prefix)
    {
        $this->tablePrefix = $prefix;

        return $this;
    }

    /**
     * Compile a select query into SQL.
     *
     * @param  \Database\Query\Builder
     * @return string
     */
    public function compileSelect(Builder $query)
    {
        if (is_null($query->columns)) $query->columns = array('*');

        return trim($this->concatenate($this->compileComponents($query)));
    }

    /**
     * Compile the components necessary for a select clause.
     *
     * @param  \Database\Query\Builder
     * @return array
     */
    protected function compileComponents(Builder $query)
    {
        $sql = array();

        foreach ($this->selectComponents as $component) {
            // To compile the query, we'll spin through each component of the query and
            // see if that component exists. If it does we'll just call the compiler
            // function for the component which is responsible for making the SQL.
            if (!is_null($query->$component)) {
                $method = 'compile' . ucfirst($component);

                $sql[$component] = $this->$method($query, $query->$component);
            }
        }

        return $sql;
    }

    /**
     * Compile an aggregated select clause.
     *
     * @param  \Database\Query\Builder $query
     * @param  array $aggregate
     * @return string
     */
    protected function compileAggregate(Builder $query, $aggregate)
    {
        $column = $this->columnize($aggregate['columns']);

        // If the query has a "distinct" constraint and we're not asking for all columns
        // we need to prepend "distinct" onto the column name so that the query takes
        // it into account when it performs the aggregating operations on the data.
        if ($query->distinct && $column !== '*') {
            $column = 'distinct ' . $column;
        }

        return 'select ' . $aggregate['function'] . '(' . $column . ') as aggregate';
    }

    /**
     * Compile the "select *" portion of the query.
     *
     * @param  \Database\Query\Builder $query
     * @param  array $columns
     * @return string
     */
    protected function compileColumns(Builder $query, $columns)
    {
        // If the query is actually performing an aggregating select, we will let that
        // compiler handle the building of the select clauses, as it will need some
        // more syntax that is best handled by that function to keep things neat.
        if (!is_null($query->aggregate)) return;

        $select = $query->distinct ? 'select distinct ' : 'select ';

        return $select . $this->columnize($columns);
    }

    /**
     * Compile the "from" portion of the query.
     *
     * @param  \Database\Query\Builder $query
     * @param  string $table
     * @return string
     */
    protected function compileFrom(Builder $query, $table)
    {
        return 'from ' . $this->wrapTable($table);
    }

    /**
     * Compile the "join" portions of the query.
     *
     * @param  \Database\Query\Builder $query
     * @param  array $joins
     * @return string
     */
    protected function compileJoins(Builder $query, $joins)
    {
        $sql = array();

        foreach ($joins as $join) {
            $table = $this->wrapTable($join->table);

            // First we need to build all of the "on" clauses for the join. There may be many
            // of these clauses so we will need to iterate through each one and build them
            // separately, then we'll join them up into a single string when we're done.
            $clauses = array();

            foreach ($join->clauses as $clause) {
                $clauses[] = $this->compileJoinConstraint($clause);
            }

            foreach ($join->bindings as $binding) {
                $query->addBinding($binding, 'join');
            }

            // Once we have constructed the clauses, we'll need to take the boolean connector
            // off of the first clause as it obviously will not be required on that clause
            // because it leads the rest of the clauses, thus not requiring any boolean.
            $clauses[0] = $this->removeLeadingBoolean($clauses[0]);

            $clauses = implode(' ', $clauses);

            $type = $join->type;

            // Once we have everything ready to go, we will just concatenate all the parts to
            // build the final join statement SQL for the query and we can then return the
            // final clause back to the callers as a single, stringified join statement.
            $sql[] = "$type join $table on $clauses";
        }

        return implode(' ', $sql);
    }

    /**
     * Create a join clause constraint segment.
     *
     * @param  array $clause
     * @return string
     */
    protected function compileJoinConstraint(array $clause)
    {
        $first = $this->wrap($clause['first']);

        $second = $clause['where'] ? '?' : $this->wrap($clause['second']);

        return "{$clause['boolean']} $first {$clause['operator']} $second";
    }

    /**
     * Compile the "where" portions of the query.
     *
     * @param  \Database\Query\Builder $query
     * @return string
     */
    protected function compileWheres(Builder $query)
    {
        $sql = array();

        if (is_null($query->wheres)) return '';

        // Each type of where clauses has its own compiler function which is responsible
        // for actually creating the where clauses SQL. This helps keep the code nice
        // and maintainable since each clause has a very small method that it uses.
        foreach ($query->wheres as $where) {
            $method = "where{$where['type']}";

            $sql[] = $where['boolean'] . ' ' . $this->$method($query, $where);
        }

        // If we actually have some where clauses, we will strip off the first boolean
        // operator, which is added by the query builders for convenience so we can
        // avoid checking for the first clauses in each of the compilers methods.
        if (count($sql) > 0) {
            $sql = implode(' ', $sql);

            return 'where ' . preg_replace('/and |or /', '', $sql, 1);
        }

        return '';
    }

    /**
     * Compile a nested where clause.
     *
     * @param  \Database\Query\Builder $query
     * @param  array $where
     * @return string
     */
    protected function whereNested(Builder $query, $where)
    {
        $nested = $where['query'];

        return '(' . substr($this->compileWheres($nested), 6) . ')';
    }

    /**
     * Compile a where condition with a sub-select.
     *
     * @param  \Database\Query\Builder $query
     * @param  array $where
     * @return string
     */
    protected function whereSub(Builder $query, $where)
    {
        $select = $this->compileSelect($where['query']);

        return $this->wrap($where['column']) . ' ' . $where['operator'] . " ($select)";
    }

    /**
     * Compile a basic where clause.
     *
     * @param  \Database\Query\Builder $query
     * @param  array $where
     * @return string
     */
    protected function whereBasic(Builder $query, $where)
    {
        $value = $this->parameter($where['value']);

        return $this->wrap($where['column']) . ' ' . $where['operator'] . ' ' . $value;
    }

    /**
     * Compile a "between" where clause.
     *
     * @param  \Database\Query\Builder $query
     * @param  array $where
     * @return string
     */
    protected function whereBetween(Builder $query, $where)
    {
        $between = $where['not'] ? 'not between' : 'between';

        return $this->wrap($where['column']) . ' ' . $between . ' ? and ?';
    }

    /**
     * Compile a where exists clause.
     *
     * @param  \Database\Query\Builder $query
     * @param  array $where
     * @return string
     */
    protected function whereExists(Builder $query, $where)
    {
        return 'exists (' . $this->compileSelect($where['query']) . ')';
    }

    /**
     * Compile a where exists clause.
     *
     * @param  \Database\Query\Builder $query
     * @param  array $where
     * @return string
     */
    protected function whereNotExists(Builder $query, $where)
    {
        return 'not exists (' . $this->compileSelect($where['query']) . ')';
    }

    /**
     * Compile a "where in" clause.
     *
     * @param  \Database\Query\Builder $query
     * @param  array $where
     * @return string
     */
    protected function whereIn(Builder $query, $where)
    {
        $values = $this->parameterize($where['values']);

        return $this->wrap($where['column']) . ' in (' . $values . ')';
    }

    /**
     * Compile a "where not in" clause.
     *
     * @param  \Database\Query\Builder $query
     * @param  array $where
     * @return string
     */
    protected function whereNotIn(Builder $query, $where)
    {
        $values = $this->parameterize($where['values']);

        return $this->wrap($where['column']) . ' not in (' . $values . ')';
    }

    /**
     * Compile a where in sub-select clause.
     *
     * @param  \Database\Query\Builder $query
     * @param  array $where
     * @return string
     */
    protected function whereInSub(Builder $query, $where)
    {
        $select = $this->compileSelect($where['query']);

        return $this->wrap($where['column']) . ' in (' . $select . ')';
    }

    /**
     * Compile a where not in sub-select clause.
     *
     * @param  \Database\Query\Builder $query
     * @param  array $where
     * @return string
     */
    protected function whereNotInSub(Builder $query, $where)
    {
        $select = $this->compileSelect($where['query']);

        return $this->wrap($where['column']) . ' not in (' . $select . ')';
    }

    /**
     * Compile a "where null" clause.
     *
     * @param  \Database\Query\Builder $query
     * @param  array $where
     * @return string
     */
    protected function whereNull(Builder $query, $where)
    {
        return $this->wrap($where['column']) . ' is null';
    }

    /**
     * Compile a "where not null" clause.
     *
     * @param  \Database\Query\Builder $query
     * @param  array $where
     * @return string
     */
    protected function whereNotNull(Builder $query, $where)
    {
        return $this->wrap($where['column']) . ' is not null';
    }

    /**
     * Compile a "where day" clause.
     *
     * @param  \Database\Query\Builder $query
     * @param  array $where
     * @return string
     */
    protected function whereDay(Builder $query, $where)
    {
        return $this->dateBasedWhere('day', $query, $where);
    }

    /**
     * Compile a "where month" clause.
     *
     * @param  \Database\Query\Builder $query
     * @param  array $where
     * @return string
     */
    protected function whereMonth(Builder $query, $where)
    {
        return $this->dateBasedWhere('month', $query, $where);
    }

    /**
     * Compile a "where year" clause.
     *
     * @param  \Database\Query\Builder $query
     * @param  array $where
     * @return string
     */
    protected function whereYear(Builder $query, $where)
    {
        return $this->dateBasedWhere('year', $query, $where);
    }

    /**
     * Compile a date based where clause.
     *
     * @param  string $type
     * @param  \Database\Query\Builder $query
     * @param  array $where
     * @return string
     */
    protected function dateBasedWhere($type, Builder $query, $where)
    {
        $value = $this->parameter($where['value']);

        return $type . '(' . $this->wrap($where['column']) . ') ' . $where['operator'] . ' ' . $value;
    }

    /**
     * Compile a raw where clause.
     *
     * @param  \Database\Query\Builder $query
     * @param  array $where
     * @return string
     */
    protected function whereRaw(Builder $query, $where)
    {
        return $where['sql'];
    }

    /**
     * Compile the "group by" portions of the query.
     *
     * @param  \Database\Query\Builder $query
     * @param  array $groups
     * @return string
     */
    protected function compileGroups(Builder $query, $groups)
    {
        return 'group by ' . $this->columnize($groups);
    }

    /**
     * Compile the "having" portions of the query.
     *
     * @param  \Database\Query\Builder $query
     * @param  array $havings
     * @return string
     */
    protected function compileHavings(Builder $query, $havings)
    {
        $sql = implode(' ', array_map(array($this, 'compileHaving'), $havings));

        return 'having ' . preg_replace('/and /', '', $sql, 1);
    }

    /**
     * Compile a single having clause.
     *
     * @param  array $having
     * @return string
     */
    protected function compileHaving(array $having)
    {
        // If the having clause is "raw", we can just return the clause straight away
        // without doing any more processing on it. Otherwise, we will compile the
        // clause into SQL based on the components that make it up from builder.
        if ($having['type'] === 'raw') {
            return $having['boolean'] . ' ' . $having['sql'];
        }

        return $this->compileBasicHaving($having);
    }

    /**
     * Compile a basic having clause.
     *
     * @param  array $having
     * @return string
     */
    protected function compileBasicHaving($having)
    {
        $column = $this->wrap($having['column']);

        $parameter = $this->parameter($having['value']);

        return $having['boolean'] . ' ' . $column . ' ' . $having['operator'] . ' ' . $parameter;
    }

    /**
     * Compile the "order by" portions of the query.
     *
     * @param  \Database\Query\Builder $query
     * @param  array $orders
     * @return string
     */
    protected function compileOrders(Builder $query, $orders)
    {
        return 'order by ' . implode(', ', array_map(function ($order) {
                if (isset($order['sql'])) return $order['sql'];

                return $this->wrap($order['column']) . ' ' . $order['direction'];
            }
            , $orders));
    }

    /**
     * Compile the "limit" portions of the query.
     *
     * @param  \Database\Query\Builder $query
     * @param  int $limit
     * @return string
     */
    protected function compileLimit(Builder $query, $limit)
    {
        return 'limit ' . (int)$limit;
    }

    /**
     * Compile the "offset" portions of the query.
     *
     * @param  \Database\Query\Builder $query
     * @param  int $offset
     * @return string
     */
    protected function compileOffset(Builder $query, $offset)
    {
        return 'offset ' . (int)$offset;
    }

    /**
     * Compile the "union" queries attached to the main query.
     *
     * @param  \Database\Query\Builder $query
     * @return string
     */
    protected function compileUnions(Builder $query)
    {
        $sql = '';

        foreach ($query->unions as $union) {
            $sql .= $this->compileUnion($union);
        }

        return ltrim($sql);
    }

    /**
     * Compile a single union statement.
     *
     * @param  array $union
     * @return string
     */
    protected function compileUnion(array $union)
    {
        $joiner = $union['all'] ? ' union all ' : ' union ';

        return $joiner . $union['query']->toSql();
    }

    /**
     * Compile an insert statement into SQL.
     *
     * @param  \Database\Query\Builder $query
     * @param  Traversable $values
     * @param  array $updateValues
     * @return string
     */
<<<<<<< HEAD
    public function compileInsertOnDuplicateKeyUpdate(Builder $query, Traversable $values, array $updateValues)
    {
        $insert = $this->compileInsert($query, $values);

        $update = $this->getUpdateColumns($updateValues);

        return "$insert on duplicate key update $update";
    }

    /**
     * Compile an insert statement into SQL.
     *
     * @param  \Database\Query\Builder $query
     * @param  Traversable $values
     * @return string
     */
    protected function doCompileInsert(Builder $query, Traversable $values, $type)
=======
    protected function doCompileInsert(Builder $query, array $values, $type)
>>>>>>> 9d019f10
    {
        // Essentially we will force every insert to be treated as a batch insert which
        // simply makes creating the SQL easier for us since we can utilize the same
        // basic routine regardless of an amount of records given to us to insert.
        $table = $this->wrapTable($query->from);

        $columns = $this->columnize(array_keys(reset($values)));

        // We need to build a list of parameter place-holders of values that are bound
        // to the query. Each insert should have the exact same amount of parameter
        // bindings so we can just go off the first list of values in this array.
        $parameters = $this->parameterize(reset($values));

        $value = array_fill(0, count($values), "($parameters)");

        $parameters = implode(', ', $value);

        return "$type into $table ($columns) values $parameters";
    }

    /**
     * @param Builder $insert
     * @param array $columns
     * @param Builder $query
     * @return string
     */
    public function doCompileInsertSelect(Builder $insert, array $columns, Builder $query, $type)
    {
        $table = $this->wrapTable($insert->from);

        $columns = $this->columnize($columns);

        $select = $this->compileSelect($query);

        return "$type into $table ($columns) $select";
    }

    /**
     * @param Builder $insert
     * @param array $columns
     * @param Builder $query
     * @return string
     */
    public function compileInsertSelect(Builder $insert, array $columns, Builder $query)
    {
        return $this->doCompileInsertSelect($insert, $columns, $query, 'insert');
    }

    /**
     * @param Builder $insert
     * @param array $columns
     * @param Builder $query
     * @return string
     */
    public function compileInsertIgnoreSelect(Builder $insert, array $columns, Builder $query)
    {
        $this->throwUnsupportedGrammarException("Insert ignore");
    }

    /**
     * @param Builder $insert
     * @param array $columns
     * @param Builder $query
     * @return string
     */
    public function compileReplaceSelect(Builder $insert, array $columns, Builder $query)
    {
        $this->throwUnsupportedGrammarException("Replace");
    }

    /**
     * Compile an insert statement into SQL.
     *
     * @param  \Database\Query\Builder $query
     * @param  Traversable $values
     * @return string
     */
    public function compileInsert(Builder $query, Traversable $values)
    {
        return $this->doCompileInsert($query, $values, 'insert');
    }

    /**
     * Compile an insert statement into SQL.
     *
     * @param  \Database\Query\Builder $query
     * @param  Traversable $values
     * @return string
     */
    public function compileInsertIgnore(Builder $query, Traversable $values)
    {
        $this->throwUnsupportedGrammarException("Insert ignore");
    }

    /**
     * Compile an insert statement into SQL.
     *
<<<<<<< HEAD
     * @param  \Database\Query\Builder $query
     * @param  Traversable $values
     * @return string
=======
     * @param Builder $query
     * @param array $values
     * @param array $updateValues
     * @throws UnsupportedGrammarException
     */
    public function compileInsertOnDuplicateKeyUpdate(Builder $query, array $values, array $updateValues)
    {
        $this->throwUnsupportedGrammarException("Insert on duplicate key update");
    }

    /**
     * Compile a replace statement into SQL.
     *
     * @param Builder $query
     * @param array $values
     * @throws UnsupportedGrammarException
>>>>>>> 9d019f10
     */
    public function compileReplace(Builder $query, Traversable $values)
    {
        $this->throwUnsupportedGrammarException("Replace");
    }

    /**
     * Compile an insert and get ID statement into SQL.
     *
     * @param  \Database\Query\Builder $query
     * @param  array $values
     * @param  string $sequence
     * @return string
     */
    public function compileInsertGetId(Builder $query, array $values, $sequence)
    {
        $values = new \ArrayIterator(array($values));

        return $this->compileInsert($query, $values);
    }

    /**
     * Compile an update statement into SQL.
     *
     * @param  \Database\Query\Builder $query
     * @param  array $values
     * @return string
     */
    public function compileUpdate(Builder $query, array $values)
    {
        $table = $this->wrapTable($query->from);

        $columns = $this->getUpdateColumns($values);

        // If the query has any "join" clauses, we will setup the joins on the builder
        // and compile them so we can attach them to this update, as update queries
        // can get join statements to attach to other tables when they're needed.
        if (isset($query->joins)) {
            $joins = ' ' . $this->compileJoins($query, $query->joins);
        } else {
            $joins = '';
        }

        // Of course, update queries may also be constrained by where clauses so we'll
        // need to compile the where clauses and attach it to the query so only the
        // intended records are updated by the SQL statements we generate to run.
        $where = $this->compileWheres($query);

        return trim("update {$table}{$joins} set $columns $where");
    }

    /**
     * Build an update spec from an array.
     *
     * E.G.: `col1` = ?, `col2` = ?, `col3` = `col3` + 1
     *
     * @param $values
     * @return string
     */
    protected function getUpdateColumns($values)
    {
        // Each one of the columns in the update statements needs to be wrapped in the
        // keyword identifiers, also a place-holder needs to be created for each of
        // the values in the list of bindings so we can make the sets statements.
        $columns = array();

        foreach ($values as $key => $value) {
            $columns[] = $this->wrap($key) . ' = ' . $this->parameter($value);
        }

        return implode(', ', $columns);
    }

    /**
     * Compile a delete statement into SQL.
     *
     * @param  \Database\Query\Builder $query
     * @return string
     */
    public function compileDelete(Builder $query)
    {
        $table = $this->wrapTable($query->from);

        $where = is_array($query->wheres) ? $this->compileWheres($query) : '';

        return trim("delete from $table " . $where);
    }

    /**
     * Compile a truncate table statement into SQL.
     *
     * @param  \Database\Query\Builder $query
     * @return array
     */
    public function compileTruncate(Builder $query)
    {
        return array('truncate ' . $this->wrapTable($query->from) => array());
    }

    /**
     * Compile the lock into SQL.
     *
     * @param  \Database\Query\Builder $query
     * @param  bool|string $value
     * @return string
     */
    protected function compileLock(Builder $query, $value)
    {
        return is_string($value) ? $value : '';
    }

    /**
     * Concatenate an array of segments, removing empties.
     *
     * @param  array $segments
     * @return string
     */
    protected function concatenate($segments)
    {
        return implode(' ', array_filter($segments, function ($value) {
            return (string)$value !== '';
        }));
    }

    /**
     * Remove the leading boolean from a statement.
     *
     * @param  string $value
     * @return string
     */
    protected function removeLeadingBoolean($value)
    {
        return preg_replace('/and |or /', '', $value, 1);
    }

    /**
     * @param $grammarDescription
     * @throws UnsupportedGrammarException
     */
    private function throwUnsupportedGrammarException($grammarDescription)
    {
        throw new UnsupportedGrammarException("$grammarDescription is not supported by the " . get_called_class() . " grammar driver");
    }

}<|MERGE_RESOLUTION|>--- conflicted
+++ resolved
@@ -737,30 +737,9 @@
      *
      * @param  \Database\Query\Builder $query
      * @param  Traversable $values
-     * @param  array $updateValues
-     * @return string
-     */
-<<<<<<< HEAD
-    public function compileInsertOnDuplicateKeyUpdate(Builder $query, Traversable $values, array $updateValues)
-    {
-        $insert = $this->compileInsert($query, $values);
-
-        $update = $this->getUpdateColumns($updateValues);
-
-        return "$insert on duplicate key update $update";
-    }
-
-    /**
-     * Compile an insert statement into SQL.
-     *
-     * @param  \Database\Query\Builder $query
-     * @param  Traversable $values
      * @return string
      */
     protected function doCompileInsert(Builder $query, Traversable $values, $type)
-=======
-    protected function doCompileInsert(Builder $query, array $values, $type)
->>>>>>> 9d019f10
     {
         // Essentially we will force every insert to be treated as a batch insert which
         // simply makes creating the SQL easier for us since we can utilize the same
@@ -858,17 +837,12 @@
     /**
      * Compile an insert statement into SQL.
      *
-<<<<<<< HEAD
      * @param  \Database\Query\Builder $query
      * @param  Traversable $values
-     * @return string
-=======
-     * @param Builder $query
-     * @param array $values
      * @param array $updateValues
      * @throws UnsupportedGrammarException
      */
-    public function compileInsertOnDuplicateKeyUpdate(Builder $query, array $values, array $updateValues)
+    public function compileInsertOnDuplicateKeyUpdate(Builder $query, Traversable $values, array $updateValues)
     {
         $this->throwUnsupportedGrammarException("Insert on duplicate key update");
     }
@@ -877,9 +851,8 @@
      * Compile a replace statement into SQL.
      *
      * @param Builder $query
-     * @param array $values
+     * @param Traversable $values
      * @throws UnsupportedGrammarException
->>>>>>> 9d019f10
      */
     public function compileReplace(Builder $query, Traversable $values)
     {
