<?php namespace Database\Query\Grammars;

use Traversable;
use Database\Query\Builder;

class SQLiteGrammar extends Grammar
{

    /**
     * All of the available clause operators.
     *
     * @var array
     */
    protected $operators = array(
        '=', '<', '>', '<=', '>=', '<>', '!=',
        'like', 'not like', 'between', 'ilike',
        '&', '|', '<<', '>>',
    );

    /**
     * Compile an insert statement into SQL.
     *
     * @param  \Database\Query\Builder $query
     * @param  Traversable $values
     * @return string
     */
<<<<<<< HEAD
    public function compileInsert(Builder $query, Traversable $values)
=======
    public function doCompileInsert(Builder $query, array $values, $type)
>>>>>>> 9d019f10
    {
        // Essentially we will force every insert to be treated as a batch insert which
        // simply makes creating the SQL easier for us since we can utilize the same
        // basic routine regardless of an amount of records given to us to insert.
        $table = $this->wrapTable($query->from);

        // If there is only one record being inserted, we will just use the usual query
        // grammar insert builder because no special syntax is needed for the single
        // row inserts in SQLite. However, if there are multiples, we'll continue.
        if (count($values) == 1) {
            return parent::doCompileInsert($query, reset($values), $type);
        }

        $names = $this->columnize(array_keys(reset($values)));

        $columns = array();

        // SQLite requires us to build the multi-row insert as a listing of select with
        // unions joining them together. So we'll build out this list of columns and
        // then join them all together with select unions to complete the queries.
        foreach (array_keys(reset($values)) as $column) {
            $columns[] = '? as ' . $this->wrap($column);
        }

        $columns = array_fill(0, count($values), implode(', ', $columns));

        return "$type into $table ($names) select " . implode(' union select ', $columns);
    }

    /**
     * Compile an insert statement into SQL.
     *
     * @param  \Database\Query\Builder $query
     * @param  array $values
     * @return string
     */
    public function compileInsertIgnore(Builder $query, array $values)
    {
        return $this->doCompileInsert($query, $values, 'insert or ignore');
    }

    /**
     * Compile a replace statement into SQL.
     *
     * @param  \Database\Query\Builder $query
     * @param  array $values
     * @return string
     */
    public function compileReplace(Builder $query, array $values)
    {
        return $this->doCompileInsert($query, $values, 'insert or replace');
    }

    /**
     * Compile a truncate table statement into SQL.
     *
     * @param  \Database\Query\Builder $query
     * @return array
     */
    public function compileTruncate(Builder $query)
    {
        $sql = array('delete from sqlite_sequence where name = ?' => array($query->from));

        $sql['delete from ' . $this->wrapTable($query->from)] = array();

        return $sql;
    }

    /**
     * Compile a "where day" clause.
     *
     * @param  \Database\Query\Builder $query
     * @param  array $where
     * @return string
     */
    protected function whereDay(Builder $query, $where)
    {
        return $this->dateBasedWhere('%d', $query, $where);
    }

    /**
     * Compile a "where month" clause.
     *
     * @param  \Database\Query\Builder $query
     * @param  array $where
     * @return string
     */
    protected function whereMonth(Builder $query, $where)
    {
        return $this->dateBasedWhere('%m', $query, $where);
    }

    /**
     * Compile a "where year" clause.
     *
     * @param  \Database\Query\Builder $query
     * @param  array $where
     * @return string
     */
    protected function whereYear(Builder $query, $where)
    {
        return $this->dateBasedWhere('%Y', $query, $where);
    }

    /**
     * Compile a date based where clause.
     *
     * @param  string $type
     * @param  \Database\Query\Builder $query
     * @param  array $where
     * @return string
     */
    protected function dateBasedWhere($type, Builder $query, $where)
    {
        $value = str_pad($where['value'], 2, '0', STR_PAD_LEFT);

        $value = $this->parameter($value);

        return 'strftime(\'' . $type . '\', ' . $this->wrap($where['column']) . ') ' . $where['operator'] . ' ' . $value;
    }

}<|MERGE_RESOLUTION|>--- conflicted
+++ resolved
@@ -24,11 +24,7 @@
      * @param  Traversable $values
      * @return string
      */
-<<<<<<< HEAD
-    public function compileInsert(Builder $query, Traversable $values)
-=======
-    public function doCompileInsert(Builder $query, array $values, $type)
->>>>>>> 9d019f10
+    public function doCompileInsert(Builder $query, Traversable $values, $type)
     {
         // Essentially we will force every insert to be treated as a batch insert which
         // simply makes creating the SQL easier for us since we can utilize the same
@@ -39,7 +35,7 @@
         // grammar insert builder because no special syntax is needed for the single
         // row inserts in SQLite. However, if there are multiples, we'll continue.
         if (count($values) == 1) {
-            return parent::doCompileInsert($query, reset($values), $type);
+            return parent::doCompileInsert($query, $values, $type);
         }
 
         $names = $this->columnize(array_keys(reset($values)));
@@ -62,10 +58,10 @@
      * Compile an insert statement into SQL.
      *
      * @param  \Database\Query\Builder $query
-     * @param  array $values
+     * @param  Traversable $values
      * @return string
      */
-    public function compileInsertIgnore(Builder $query, array $values)
+    public function compileInsertIgnore(Builder $query, Traversable $values)
     {
         return $this->doCompileInsert($query, $values, 'insert or ignore');
     }
@@ -74,10 +70,10 @@
      * Compile a replace statement into SQL.
      *
      * @param  \Database\Query\Builder $query
-     * @param  array $values
+     * @param  Traversable $values
      * @return string
      */
-    public function compileReplace(Builder $query, array $values)
+    public function compileReplace(Builder $query, Traversable $values)
     {
         return $this->doCompileInsert($query, $values, 'insert or replace');
     }
